--- conflicted
+++ resolved
@@ -15,11 +15,7 @@
 	Name        string
 	TablePrefix string
 	DBFile      string
-<<<<<<< HEAD
-	Port		string
-=======
 	Port        int
->>>>>>> fa900b16
 }
 
 // system 系统通用配置
